--- conflicted
+++ resolved
@@ -165,7 +165,6 @@
     .gauge-tick{stroke:#2a3546; stroke-width:2; stroke-linecap:round}
     .gauge-tick.minor{stroke-width:1; stroke:#1a2434}
     .gauge-label{fill:#7c8b9f; font-size:10px; font-weight:500; text-shadow:none}
-<<<<<<< HEAD
     .gauge-readout{display:flex; align-items:baseline; gap:6px; font-variant-numeric: tabular-nums}
     .gauge-value{font-size:32px; font-weight:600; color:#7ef1c6}
     .gauge-unit{font-size:16px; font-weight:600; color:#bfe7ff}
@@ -188,9 +187,8 @@
       .mode-row{justify-content:flex-start}
       .mode-row .btn.warn{margin-left:0}
     }
-=======
+
     .dmm-controls label{display:block; font-size:12px; color:#b5c0cd; margin:8px 0 4px}
->>>>>>> eb40df25
     .select, input[type="number"], input[type="text"]{
       width:100%; padding:8px 10px; background:#0c121b; color:var(--text);
       border:1px solid #223044; border-radius:8px; outline:none;
